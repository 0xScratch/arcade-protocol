import { expect } from "chai";
import hre, { ethers, waffle } from "hardhat";
const { loadFixture } = waffle;
import { SignerWithAddress } from "@nomiclabs/hardhat-ethers/dist/src/signer-with-address";
import { BigNumber } from "ethers";

import {
    VaultFactory,
    CallWhitelist,
    AssetVault,
    AssetVault__factory,
    FeeController,
    OriginationController,
    PromissoryNote,
    RepaymentController,
    LoanCore,
    MockERC20,
} from "../typechain";
import { BlockchainTime } from "./utils/time";
import { deploy } from "./utils/contracts";
import { approve, mint } from "./utils/erc20";
import { LoanTerms, LoanData } from "./utils/types";
import { createLoanTermsSignature } from "./utils/eip712";

const ORIGINATOR_ROLE = "0x59abfac6520ec36a6556b2a4dd949cc40007459bcd5cd2507f1e5cc77b6bc97e";
const REPAYER_ROLE = "0x9c60024347074fd9de2c1e36003080d22dbc76a41ef87444d21e361bcb39118e";

interface TestContext {
    loanCore: LoanCore;
    mockERC20: MockERC20;
    borrowerNote: PromissoryNote;
    lenderNote: PromissoryNote;
    vaultFactory: VaultFactory;
    repaymentController: RepaymentController;
    originationController: OriginationController;
    borrower: SignerWithAddress;
    lender: SignerWithAddress;
    admin: SignerWithAddress;
}

describe("Integration", () => {
    const blockchainTime = new BlockchainTime();

    /**
     * Sets up a test context, deploying new contracts and returning them for use in a test
     */
    const fixture = async (): Promise<TestContext> => {
        const signers: SignerWithAddress[] = await hre.ethers.getSigners();
        const [borrower, lender, admin] = signers;

        const whitelist = <CallWhitelist>await deploy("CallWhitelist", signers[0], []);
        const vaultTemplate = <AssetVault>await deploy("AssetVault", signers[0], []);
        const vaultFactory = <VaultFactory>(
            await deploy("VaultFactory", signers[0], [vaultTemplate.address, whitelist.address])
        );
        const feeController = <FeeController>await deploy("FeeController", admin, []);
        const loanCore = <LoanCore>await deploy("LoanCore", admin, [feeController.address]);

        const borrowerNoteAddress = await loanCore.borrowerNote();
        const borrowerNote = <PromissoryNote>(
            (await ethers.getContractFactory("PromissoryNote")).attach(borrowerNoteAddress)
        );

        const lenderNoteAddress = await loanCore.lenderNote();
        const lenderNote = <PromissoryNote>(
            (await ethers.getContractFactory("PromissoryNote")).attach(lenderNoteAddress)
        );

        const mockERC20 = <MockERC20>await deploy("MockERC20", admin, ["Mock ERC20", "MOCK"]);

        const repaymentController = <RepaymentController>(
            await deploy("RepaymentController", admin, [loanCore.address, borrowerNoteAddress, lenderNoteAddress])
        );
        await repaymentController.deployed();
        const updateRepaymentControllerPermissions = await loanCore.grantRole(
            REPAYER_ROLE,
            repaymentController.address,
        );
        await updateRepaymentControllerPermissions.wait();

        const originationController = <OriginationController>(
            await deploy("OriginationController", admin, [loanCore.address])
        );
        await originationController.deployed();
        const updateOriginationControllerPermissions = await loanCore.grantRole(
            ORIGINATOR_ROLE,
            originationController.address,
        );
        await updateOriginationControllerPermissions.wait();

        return {
            loanCore,
            borrowerNote,
            lenderNote,
            vaultFactory,
            repaymentController,
            originationController,
            mockERC20,
            borrower,
            lender,
            admin,
        };
    };

    /**
     * Create a LoanTerms object using the given parameters, or defaults
     */
    const createLoanTerms = (
        payableCurrency: string,
        collateralAddress: string,
        {
            durationSecs = 3600000,
            principal = hre.ethers.utils.parseEther("100"),
            interest = hre.ethers.utils.parseEther("1"),
            collateralId = BigNumber.from(1),
<<<<<<< HEAD
            numInstallments = 0,
=======
>>>>>>> 600c1e6c
        }: Partial<LoanTerms> = {},
    ): LoanTerms => {
        return {
            durationSecs,
            principal,
            interest,
            collateralAddress,
            collateralId,
            payableCurrency,
            numInstallments,
        };
    };

    const createWnft = async (vaultFactory: VaultFactory, user: SignerWithAddress) => {
        const tx = await vaultFactory.initializeBundle(await user.getAddress());
        const receipt = await tx.wait();
        if (receipt && receipt.events && receipt.events.length === 2 && receipt.events[1].args) {
            return receipt.events[1].args.vault;
        } else {
            throw new Error("Unable to initialize bundle");
        }
    };

    describe("Originate Loan", function () {
        it("should successfully create a loan", async () => {
            const { originationController, mockERC20, loanCore, vaultFactory, lender, borrower } = await loadFixture(
                fixture,
            );

            const bundleId = await createWnft(vaultFactory, borrower);
            const loanTerms = createLoanTerms(mockERC20.address, vaultFactory.address, { collateralId: bundleId });
            await mint(mockERC20, lender, loanTerms.principal);

            const sig = await createLoanTermsSignature(
                originationController.address,
                "OriginationController",
                loanTerms,
                borrower,
                "2",
            );

            await approve(mockERC20, lender, originationController.address, loanTerms.principal);
            await vaultFactory.connect(borrower).approve(originationController.address, bundleId);

            await expect(
                originationController
                    .connect(lender)
                    .initializeLoan(loanTerms, await borrower.getAddress(), await lender.getAddress(), sig),
            )
                .to.emit(mockERC20, "Transfer")
                .withArgs(await lender.getAddress(), originationController.address, loanTerms.principal)
                .to.emit(mockERC20, "Transfer")
                .withArgs(originationController.address, loanCore.address, loanTerms.principal)
                .to.emit(loanCore, "LoanCreated")
                .to.emit(loanCore, "LoanStarted");
        });

        it("should fail to start loan if wNFT has withdraws enabled", async () => {
            const { originationController, mockERC20, vaultFactory, lender, borrower } = await loadFixture(fixture);

            const bundleId = await createWnft(vaultFactory, borrower);
            const loanTerms = createLoanTerms(mockERC20.address, vaultFactory.address, { collateralId: bundleId });
            await mint(mockERC20, lender, loanTerms.principal);

            const sig = await createLoanTermsSignature(
                originationController.address,
                "OriginationController",
                loanTerms,
                borrower,
                "2",
            );

            await approve(mockERC20, lender, originationController.address, loanTerms.principal);
            await vaultFactory.connect(borrower).approve(originationController.address, bundleId);
            // simulate someone trying to withdraw just before initializing the loan
            await AssetVault__factory.connect(bundleId, borrower).connect(borrower).enableWithdraw();
            await expect(
                originationController
                    .connect(lender)
                    .initializeLoan(loanTerms, await borrower.getAddress(), await lender.getAddress(), sig),
            ).to.be.revertedWith("cannot transfer with withdraw enabled");
        });

        it("should fail to create a loan with nonexistent collateral", async () => {
            const { originationController, mockERC20, lender, borrower, vaultFactory } = await loadFixture(fixture);

            const mockOpenVault = await deploy("MockOpenVault", borrower, []);
            const bundleId = BigNumber.from(mockOpenVault.address);
            const loanTerms = createLoanTerms(mockERC20.address, vaultFactory.address, { collateralId: bundleId });
            await mint(mockERC20, lender, loanTerms.principal);

            const sig = await createLoanTermsSignature(
                originationController.address,
                "OriginationController",
                loanTerms,
                borrower,
                "2",
            );

            await approve(mockERC20, lender, originationController.address, loanTerms.principal);
            await expect(
                originationController
                    .connect(lender)
                    .initializeLoan(loanTerms, await borrower.getAddress(), await lender.getAddress(), sig),
            ).to.be.revertedWith("ERC721: operator query for nonexistent token");
        });

        it("should fail to create a loan with passed due date", async () => {
            const { originationController, mockERC20, vaultFactory, lender, borrower } = await loadFixture(fixture);
            const bundleId = await createWnft(vaultFactory, borrower);
            const loanTerms = createLoanTerms(mockERC20.address, vaultFactory.address, {
                collateralId: bundleId,
                durationSecs: 0,
            });
            await mint(mockERC20, lender, loanTerms.principal);

            const sig = await createLoanTermsSignature(
                originationController.address,
                "OriginationController",
                loanTerms,
                borrower,
                "2",
            );

            await approve(mockERC20, lender, originationController.address, loanTerms.principal);
            await vaultFactory.connect(borrower).approve(originationController.address, bundleId);
            await expect(
                originationController
                    .connect(lender)
                    .initializeLoan(loanTerms, await borrower.getAddress(), await lender.getAddress(), sig),
            ).to.be.revertedWith("LoanCore::create: Loan is already expired");
        });
    });

    describe("Repay Loan", function () {
        interface LoanDef {
            loanId: string;
            bundleId: string;
            loanTerms: LoanTerms;
            loanData: LoanData;
        }

        const initializeLoan = async (context: TestContext, terms?: Partial<LoanTerms>): Promise<LoanDef> => {
            const { originationController, mockERC20, vaultFactory, loanCore, lender, borrower } = context;
            const bundleId = terms?.collateralId ?? (await createWnft(vaultFactory, borrower));
            const loanTerms = createLoanTerms(mockERC20.address, vaultFactory.address, { collateralId: bundleId });
            if (terms) Object.assign(loanTerms, terms);

            await mint(mockERC20, lender, loanTerms.principal);

            const sig = await createLoanTermsSignature(
                originationController.address,
                "OriginationController",
                loanTerms,
                borrower,
                "2",
            );

            await approve(mockERC20, lender, originationController.address, loanTerms.principal);
            await vaultFactory.connect(borrower).approve(originationController.address, bundleId);
            const tx = await originationController
                .connect(lender)
                .initializeLoan(loanTerms, await borrower.getAddress(), await lender.getAddress(), sig);
            const receipt = await tx.wait();

            let loanId;

            if (receipt && receipt.events) {
                const loanCreatedLog = new hre.ethers.utils.Interface([
                    "event LoanStarted(uint256 loanId, address lender, address borrower)",
                ]);
                const log = loanCreatedLog.parseLog(receipt.events[receipt.events.length - 1]);
                loanId = log.args.loanId;
            } else {
                throw new Error("Unable to initialize loan");
            }

            return {
                loanId,
                bundleId,
                loanTerms,
                loanData: await loanCore.getLoan(loanId),
            };
        };

        it("should successfully repay loan", async () => {
            const context = await loadFixture(fixture);
            const { repaymentController, vaultFactory, mockERC20, loanCore, borrower, lender } = context;
            const { loanId, loanTerms, loanData, bundleId } = await initializeLoan(context);

            await mint(mockERC20, borrower, loanTerms.principal.add(loanTerms.interest));
            await mockERC20
                .connect(borrower)
                .approve(repaymentController.address, loanTerms.principal.add(loanTerms.interest));

            // pre-repaid state
            expect(await vaultFactory.ownerOf(bundleId)).to.equal(loanCore.address);
            const preLenderBalance = await mockERC20.balanceOf(await lender.getAddress());

            await expect(repaymentController.connect(borrower).repay(loanData.borrowerNoteId))
                .to.emit(loanCore, "LoanRepaid")
                .withArgs(loanId);

            // post-repaid state
            expect(await vaultFactory.ownerOf(bundleId)).to.equal(await borrower.getAddress());
            const postLenderBalance = await mockERC20.balanceOf(await lender.getAddress());
            expect(postLenderBalance.sub(preLenderBalance)).to.equal(ethers.utils.parseEther("100.01"));
        });

        it("should allow the collateral to be reused after repay", async () => {
            const context = await loadFixture(fixture);
            const { repaymentController, mockERC20, loanCore, borrower } = context;
            const { loanId, loanTerms, loanData, bundleId } = await initializeLoan(context);

            await mint(mockERC20, borrower, loanTerms.principal.add(loanTerms.interest));
            await mockERC20
                .connect(borrower)
                .approve(repaymentController.address, loanTerms.principal.add(loanTerms.interest));

            await expect(repaymentController.connect(borrower).repay(loanData.borrowerNoteId))
                .to.emit(loanCore, "LoanRepaid")
                .withArgs(loanId);

            // create a new loan with the same bundleId
            const { loanId: newLoanId } = await initializeLoan(context, {
                collateralId: hre.ethers.BigNumber.from(bundleId),
            });

            // initializeLoan asserts loan created successfully based on logs, so test that new loan is a new instance
            expect(newLoanId !== loanId);
        });

        it("fails if payable currency is not approved", async () => {
            const context = await loadFixture(fixture);
            const { repaymentController, mockERC20, borrower } = context;
            const { loanTerms, loanData } = await initializeLoan(context);

            await mint(mockERC20, borrower, loanTerms.principal.add(loanTerms.interest));

            await expect(repaymentController.connect(borrower).repay(loanData.borrowerNoteId)).to.be.revertedWith(
                "ERC20: transfer amount exceeds allowance",
            );
        });

        it("fails with invalid note ID", async () => {
            const context = await loadFixture(fixture);
            const { repaymentController, mockERC20, borrower } = context;
            const { loanTerms } = await initializeLoan(context);

            await mint(mockERC20, borrower, loanTerms.principal.add(loanTerms.interest));
            await mockERC20
                .connect(borrower)
                .approve(repaymentController.address, loanTerms.principal.add(loanTerms.interest));

            await expect(repaymentController.connect(borrower).repay(1234)).to.be.revertedWith(
                "RepaymentController: repay could not dereference loan",
            );
        });
    });

    describe("Claim loan", function () {
        interface LoanDef {
            loanId: string;
            bundleId: string;
            loanTerms: LoanTerms;
            loanData: LoanData;
        }

        const initializeLoan = async (context: TestContext, terms?: Partial<LoanTerms>): Promise<LoanDef> => {
            const { originationController, mockERC20, vaultFactory, loanCore, lender, borrower } = context;
            const durationSecs = 1000;
            const bundleId = terms?.collateralId ?? (await createWnft(vaultFactory, borrower));
            const loanTerms = createLoanTerms(mockERC20.address, vaultFactory.address, {
                collateralId: bundleId,
                durationSecs,
            });
            if (terms) Object.assign(loanTerms, terms);
            await mint(mockERC20, lender, loanTerms.principal);

            const sig = await createLoanTermsSignature(
                originationController.address,
                "OriginationController",
                loanTerms,
                borrower,
                "2",
            );

            await approve(mockERC20, lender, originationController.address, loanTerms.principal);
            await vaultFactory.connect(borrower).approve(originationController.address, bundleId);
            const tx = await originationController
                .connect(lender)
                .initializeLoan(loanTerms, await borrower.getAddress(), await lender.getAddress(), sig);
            const receipt = await tx.wait();

            let loanId;
            if (receipt && receipt.events) {
                const LoanCreatedLog = new hre.ethers.utils.Interface([
                    "event LoanStarted(uint256 loanId, address lender, address borrower)",
                ]);
                const log = LoanCreatedLog.parseLog(receipt.events[receipt.events.length - 1]);
                loanId = log.args.loanId;
            } else {
                throw new Error("Unable to initialize loan");
            }

            return {
                loanId,
                bundleId,
                loanTerms,
                loanData: await loanCore.getLoan(loanId),
            };
        };

        it("should successfully claim loan", async () => {
            const context = await loadFixture(fixture);
            const { repaymentController, vaultFactory, loanCore, lender } = context;
            const { loanId, loanData, bundleId } = await initializeLoan(context);

            // pre-repaid state
            expect(await vaultFactory.ownerOf(bundleId)).to.equal(loanCore.address);
            await blockchainTime.increaseTime(5000);

            await expect(repaymentController.connect(lender).claim(loanData.lenderNoteId))
                .to.emit(loanCore, "LoanClaimed")
                .withArgs(loanId);

            // post-repaid state
            expect(await vaultFactory.ownerOf(bundleId)).to.equal(await lender.getAddress());
        });

        it("should allow the collateral to be reused after claim", async () => {
            const context = await loadFixture(fixture);
            const { repaymentController, vaultFactory, loanCore, lender, borrower } = context;
            const { loanId, loanData, bundleId } = await initializeLoan(context);

            // pre-repaid state
            expect(await vaultFactory.ownerOf(bundleId)).to.equal(loanCore.address);
            await blockchainTime.increaseTime(5000);

            await expect(repaymentController.connect(lender).claim(loanData.lenderNoteId))
                .to.emit(loanCore, "LoanClaimed")
                .withArgs(loanId);

            // create a new loan with the same bundleId
            // transfer the collateral back to the original borrower
            await vaultFactory
                .connect(lender)
                .transferFrom(await lender.getAddress(), await borrower.getAddress(), bundleId);
            const { loanId: newLoanId } = await initializeLoan(context, {
                collateralId: hre.ethers.BigNumber.from(bundleId),
            });

            // initializeLoan asserts loan created successfully based on logs, so test that new loan is a new instance
            expect(newLoanId !== loanId);
        });

        it("fails if not past durationSecs", async () => {
            const context = await loadFixture(fixture);
            const { repaymentController, lender } = context;
            const { loanData } = await initializeLoan(context);

            await expect(repaymentController.connect(lender).claim(loanData.lenderNoteId)).to.be.revertedWith(
                "LoanCore::claim: Loan not expired",
            );
        });

        it("fails for invalid noteId", async () => {
            const context = await loadFixture(fixture);
            const { repaymentController, lender } = context;

            await blockchainTime.increaseTime(5000);
            await expect(repaymentController.connect(lender).claim(1234)).to.be.revertedWith(
                "ERC721: owner query for nonexistent token",
            );
        });

        it("fails if not called by lender", async () => {
            const context = await loadFixture(fixture);
            const { repaymentController, borrower } = context;
            const { loanData } = await initializeLoan(context);

            await blockchainTime.increaseTime(5000);
            await expect(repaymentController.connect(borrower).claim(loanData.lenderNoteId)).to.be.revertedWith(
                "RepaymentController: not owner of lender note",
            );
        });
    });
});<|MERGE_RESOLUTION|>--- conflicted
+++ resolved
@@ -111,18 +111,15 @@
         {
             durationSecs = 3600000,
             principal = hre.ethers.utils.parseEther("100"),
-            interest = hre.ethers.utils.parseEther("1"),
+            interestRate = hre.ethers.utils.parseEther("1"),
             collateralId = BigNumber.from(1),
-<<<<<<< HEAD
             numInstallments = 0,
-=======
->>>>>>> 600c1e6c
         }: Partial<LoanTerms> = {},
     ): LoanTerms => {
         return {
             durationSecs,
             principal,
-            interest,
+            interestRate,
             collateralAddress,
             collateralId,
             payableCurrency,
