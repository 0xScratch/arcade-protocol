# Upgradability, why?
Modify contract code while preserving the contract address, state and balance.
Helpful as a safeguard for implementing a fix in the event of a vulnerability, or as a means to progressively add new features.

# How does it work?
The user interacts with the implementation contract via a proxy contract.
The proxy contract is able to store the address of the implementation contract.
An upgrade is incorporated by deploying a new version of the implementation contract and updating that contract's info in the proxy contract. In [detail](https://docs.openzeppelin.com/upgrades-plugins/1.x/proxies?utm_source=zos&utm_medium=blog&utm_campaign=proxy-pattern#summary).

<<<<<<< HEAD
Transparent vs. UUPS Proxy
Transapreant Proxy Patterns Type:
=======
Most Proxy patterns use the **Transaprent Proxy** and **UUPS** (universal upgradeable proxy standard) patterns.

# Transparent vs. UUPS Proxy
## Transparent Proxy Pattern:
- all logic related to upgrades is contained in the proxy and the implementation contract does not need any special logic to act as a delegation target
- subject to vulnerability caused by function selector clashes (implementation contract can have a function that has the same 4-byte identifier as the proxy’s upgrade function)
- expensive deployment: each call requires an additional read from storage to load the admin address and the contract itself is expensive to deploy at over 700k gas

## [Universal Upgradeable Proxy Standard](https://eips.ethereum.org/EIPS/eip-1822) or UUPS:
- upgrade logic is placed in the implementation contract
- all implementation contracts to extend from a base **proxiable** contract
- since all functions are defined in the implementation contract, the Solidity compiler checks for function selector clashes
- cheaper deployment: smaller in size and requires one less read from storage with every call
- if the proxy is upgraded to an implementation that fails to implement the upgradeable functions, it becomes permanently locked into that implementation
- proxy storage clash issues have been resolved with the **unstructured storage pattern** which adds a level of complexity to the proxy implementation


### UUPS Storage Layout Compatibility - SPECIAL CARE NEEDED:
Solidity maps variables to a contract's storage based on the order in which the variables are declared. Reordering variables, inserting new ones, changing their types or even changing the inheritance chain of a contract can break storgage.
To ensure storage remains compatible across upgrades, best practice is to use **append-only** storage contracts by declaring storage in a separate contract which is only modified to append new variables and never delete. The implemenation contract would extend from this storage contract.
All contracts in the inheritance chain must follow this pattern to prevent mixups including contracts from external libraries.
We can reserve space for future state variables in the base contract by declaring dummy variables.\
OR\
Use the eternal storage pattern where the implementation contract never declares any variables of its own, but stores them in a mapping, causing Solidity to save them in arbitrary positions of storage based on their assigned names.

**IMPORTANT note: it is possible to be inadvertently changing the storage variables of your contract by [changing its parent contracts](https://docs.openzeppelin.com/upgrades-plugins/1.x/writing-upgradeable#modifying-your-contracts). Also pay attention to the workaround at the bottom of linked page.**


# Sample UUPS Projects
- Compound uses an append only storage contract to mitigate storage clashes for changes to their (Comptroller Contract)[https://github.com/compound-finance/compound-protocol/blob/v2.8.1/contracts/ComptrollerStorage.sol#L97].
- The upgrade-safe fork of OpenZeppelin Contracts uses a pattern where they “reserve” space for future space variables in the base contract by declaring dummy variables.
- There is a pattern called Eternal Storage Pattern where all implementation contract variables are not declared, instead they are stored in mappings which causes Solidity to save them in arbitrary positions of storage, so the risk of collision is very minimal.
Polymath uses this pattern for their (protocol)[https://github.com/PolymathNetwork/polymath-core/blob/v3.0.0/contracts/datastore/DataStoreStorage.sol#L1].

# Diamond Pattern
This pattern allows for fine very grained upgrades and their deployments.
The pattern stores within it a mapping of function selectors to contract addresses.
Rather than upgrade and deploy a full contract, for example, a singular function can be upgraded and deployed independently.  Its selector would replace that of its older version in the mapping and it would be called by the contract as it had been before.
This would save lots of deployment eth.
The main issue with this pattern is that it’s not supported in ‘hardhat-upgrades’.
For other upgradeability patterns, ‘hardhat-upgrades’ builds the proxy and implementation system for the upgrade during deployment.
This is not available for the Diamond pattern and would need to be custom built.
## Issues:
Mark Toda categorically against using the Diamond: "Generally think diamond pattern makes it really hard to reason about the logic of your contracts, and really easy to mess up an upgrade. Here's a pretty good [article](https://blog.trailofbits.com/2020/10/30/good-idea-bad-design-how-the-diamond-standard-falls-short/) by trail of bits on it."
## Diamond Pattern References:
[Solidity developer](https://soliditydeveloper.com/eip-2535)

[Diamond EIP](https://eips.ethereum.org/EIPS/eip-2535)

# Surface Level How To
Whenever you deploy a new contract using OpenZeppelin's ```deployProxy```, that contract instance can be upgraded at a later date. By default, only the address that originally deployed the contract has the ability to upgrade it.\
```deployProxy``` deploys the implementation contract, a ProxyAdmin to be the admin for project proxies and the proxy, along with calling any initialization. 3 transactions are generated:
- deploy txn of the implementation contract
- deploy txn of the ```ProxyAdmin``` contract which is the admin of the proxy
- deploy txn of the proxy contract and running the initializer functions

A ```ProxyAdmin``` is a contract that acts as the owner of all your proxies. Only one per network gets deployed. When you start your project, the ```ProxyAdmin``` is owned by the deployer address, but you can transfer ownership of it by calling ```transferOwnership```.

If you call ```deployProxy``` several times for the same implementation contract, several proxies will be deployed, but only one implementation contract will be used.

A ```proxy``` contract that delegates all of its calls to the ```implementation``` contract. All state and funds are held in the proxy, but the code that is executed comes from the ```implementation```. A ```proxy``` can be upgraded by its admin to use a different ```implementation``` contract.

```immutable``` variables cannot be used because their values are calculated during contract creation and stored directly in the bytecode.  One of the reasons this is incompatible with upgradeable contracts because upgradeable contracts don't have constructors.

## Basic implementation:
1. configure Hardhat to use ```@openzeppelin/hardhat-upgrades```
2. inherit the initializable contract\
```contract MyContract is initializable {}```
3. replace the constructor with initialize ```function initialize() public initializer {}```
4. avoid intial values in field declarations, place these values in the initializer function (it is ok to define constant state variables because the compiler does not reserve storage slots for these)
5. use the upgradeable OpenZeppelin contract libraries\
    example: ```Ownable``` becomes ```OwnableUpgradeable```

6. call the ```_init``` functions of the upgradable contracts in the initialize function\
    example:
    ```
    function initialize() initializer public {
        __ERC1155_init(“”);
        __Ownable_init();
        __UUPSUpgradeable_init();
        }
    ```
7. replace ```msg.sender``` with ```_msgSender()``` to work with users' wallet addresses instead of with proxy addresses

8. create a script to deploy the contract as an upgardeable contract using ```deployProxy```\
    example:
    ```
    async function main() {
        const MyContract = await ethers.getContractFactory('MyContract');
        console.log('Deploying MyContract...');
        const mycontract = await upgrades.deployProxy(MyContract, { initializer: '...' });
        await mycontract.deployed();
        console.log('MyContract deployed to:', mycontract.address);
        }

    main();
    ```
Note:
- This is where we take note of the deployed proxy address for later use.
- Only the owner of the ProxyAdmin can upgarde the proxy.
- Multi-sig needed to perform an upgrade. Proxy address is used in this step along with address of new implementation.
- Can be done on Gnosis Safe OpenZeppelin app
- Implementation contract should be EIP1967-compatible
- Proxy address is used to interact with an upgraded version of a smart contract


## Technical Limitations of Upgrades
When we upgrade a smart contract to a new version we cannot change the storage layout of that contract.\
Already declared state variables cannot be removed or have their type changed, or have new variables declared before them.\
This limitation only affects state variables. Functions and events can be changed as needed.

# v2 Contracts to be Made Upgradable
Does this get implemented automatically: [```_init_unchained``` for Multiple Inheritance](https://docs.openzeppelin.com/contracts/4.x/upgradeable#multiple-inheritance) ?
### AssetWrapper.sol
- dependencies to be passed in initializer function:
    1. __ERC721_init('NftName', 'SYM')
    2. __ERC721Permit_init('')
- ERC721 to be immutable, ERC721Permit to also be immutable

### FeeController.sol
- as per contract comments, new verison of contract to allow fees to be modified / added based on user attributes
- dependencies to be passed in initializer function not yet incorporated
- to be changed only by an admin

### LoanCore.sol
- dependencies to be passed in initializer function:
    1. __IERC721_init()
    2. __IFeeController_init()
- IERC721 to be immutable, IFeeController to be upgradeable

### PromissoryNote.sol
- dependencies to be passed in initializer function:
    1. __ERC721_init('NftName', 'SYM')
    2. __ERC721Permit_init('')
- ERC721 to be immutable, ERC721Permit to also be immutable


# References on Upgradeability
1. [OpenZeppelin docs](https://docs.openzeppelin.com/learn/upgrading-smart-contracts)
2. [The State of Smart Contract Upgrades](https://blog.openzeppelin.com/the-state-of-smart-contract-upgrades/)
3. [Writing Upgradeable Contracts](https://docs.openzeppelin.com/upgrades-plugins/1.x/writing-upgradeable)
4. [OpenZeppelin tutorial](https://forum.openzeppelin.com/t/openzeppelin-upgrades-step-by-step-tutorial-for-hardhat/3580)



# Clash Detection Plugins
## [Slither](https://github.com/crytic/slither)
Open source static analysis framework for Solidity written in Python 3.\
It runs a suite of vulnerability detectors, prints visual info about contract details and provides an API to easily write custom analyses.\
It enables developers to easily find vulnerabilities, enhance code comprehension and quickly prototype custom analyses.
Automated vulenrability detection, Automated optimization detection.

Sample [list of vulnerabilities](https://github.com/crytic/slither/blob/master/trophies.md) found by Slither.
### Select features:
- Detects vulnerabilities with low false positives
- Identifies the location of the error in the source code
- Easily integrates with CI and framework builds
- Detector API available for writing custom analysis in Python
- Average execution time < 1 second per contract
- Ability to analyze contracts written with Solidity >= 0.4
### How it works:
- Takes Solidity Abstract Syntax Tree (AST) generated by the Solidity compiler as the initial input
- Generates info such as contract inheritance graph, the control flow graph (CFG) and the list of expressions in the contract
-  Translates the contract code into SlithIR (Slither internal representation language)
- Runs set of pre-defined analyses that provide enhanced info to other modules
### Note:
- It requires Python and solc
- Can be [integrated](https://github.com/marketplace/actions/slither-action) with GitHub action

## [Openzeppelin Upgrades Plugin](https://docs.openzeppelin.com/upgrades-plugins/1.x/)
Plugin to deploy and manage upgradeable contracts.\
If a contract's storage layout is accidentally messed up, the Upgrades Plugin will emit a warning when the upgrade is being implemented.\
Some of the checks implemented are:
```
state-variable-assignment
state-variable-immutable
external-library-linking
struct-definition
enum-definition
constructor
delegatecall
selfdestruct
missing-public-upgradeto
```


### Features:
- Deployment of upgradeable smart contracts
- Upgrade of deployed contracts
- Proxy admin rights management
- Ease of use in tests

### Network Files:
OZ Upgrades keeps track of all the contract versions that have been deployed in a ```.openzeppelin``` folder in the project root, as well as the proxy admin.
The following info is tracked:
- ```types```: keeps track of all the types used in the contract or its ancestors, from basic types like uint256 to custom struct types
- ```storage```: tracks the storage layout of the linearized contract, referencing the types defined in the types section, and is used for verifying that any storage layout changes between subsequent versions are compatible


The naming of the network files is ```<network_name>.json```. The network name is inferred from the chain id associated with the entry.\
Public network files like ```mainnet.json``` or ```ropsten.json``` should be tracked in version control because they contain valuable info about the the project status in the corresponding network, such as the addresses of the contract versions that have been deployed. All project contributors should have the same versions of these files.\
Local network files should not be tracked.

**Note:** While this plugin keeps track of all the implementation contracts we deploy per network, in order to reuse them and validate storage compatibilities, it does not keep track of the proxies that have been deployed. This means that we will need to manually keep track of each proxy deployment address, to supply those to the upgrade function when needed.

### OZ Upgrades Plugin References:
[Step by step tutorial for upgrade using OZ Upgrades Plugin and Hardhat](https://forum.openzeppelin.com/t/openzeppelin-upgrades-step-by-step-tutorial-for-hardhat/3580)
>>>>>>> f853ae70
<|MERGE_RESOLUTION|>--- conflicted
+++ resolved
@@ -7,10 +7,6 @@
 The proxy contract is able to store the address of the implementation contract.
 An upgrade is incorporated by deploying a new version of the implementation contract and updating that contract's info in the proxy contract. In [detail](https://docs.openzeppelin.com/upgrades-plugins/1.x/proxies?utm_source=zos&utm_medium=blog&utm_campaign=proxy-pattern#summary).
 
-<<<<<<< HEAD
-Transparent vs. UUPS Proxy
-Transapreant Proxy Patterns Type:
-=======
 Most Proxy patterns use the **Transaprent Proxy** and **UUPS** (universal upgradeable proxy standard) patterns.
 
 # Transparent vs. UUPS Proxy
@@ -217,5 +213,4 @@
 **Note:** While this plugin keeps track of all the implementation contracts we deploy per network, in order to reuse them and validate storage compatibilities, it does not keep track of the proxies that have been deployed. This means that we will need to manually keep track of each proxy deployment address, to supply those to the upgrade function when needed.
 
 ### OZ Upgrades Plugin References:
-[Step by step tutorial for upgrade using OZ Upgrades Plugin and Hardhat](https://forum.openzeppelin.com/t/openzeppelin-upgrades-step-by-step-tutorial-for-hardhat/3580)
->>>>>>> f853ae70
+[Step by step tutorial for upgrade using OZ Upgrades Plugin and Hardhat](https://forum.openzeppelin.com/t/openzeppelin-upgrades-step-by-step-tutorial-for-hardhat/3580)